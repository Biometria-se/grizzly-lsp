--- conflicted
+++ resolved
@@ -67,26 +67,16 @@
     def __init__(self, sre_type: SreNamedIntConstant) -> None:
         self.sre_type = sre_type
 
-<<<<<<< HEAD
     def __call__(
         self,
         func: Callable[[RegexPermutationResolver, SreParseValue], List[str]],
     ) -> Callable[[RegexPermutationResolver, SreParseValue], List[str]]:
-=======
-    def __call__(self, func: Callable[['RegexPermutationResolver', SreParseValue], List[str]]) -> Callable[['RegexPermutationResolver', SreParseValue], List[str]]:
->>>>>>> f1710df8
         setattr(func, '__handler_type__', self.sre_type)
 
         return func
 
     @classmethod
-<<<<<<< HEAD
-    def make_registry(
-        cls, instance: RegexPermutationResolver
-    ) -> Dict[SreNamedIntConstant, Callable[[SreParseValue], List[str]]]:
-=======
-    def make_registry(cls, instance: 'RegexPermutationResolver') -> Dict[SreNamedIntConstant, Callable[[SreParseValue], List[str]]]:
->>>>>>> f1710df8
+    def make_registry(cls, instance: RegexPermutationResolver) -> Dict[SreNamedIntConstant, Callable[[SreParseValue], List[str]]]:
         registry: Dict[SreNamedIntConstant, Callable[[SreParseValue], List[str]]] = {}
         for name, func in inspect.getmembers(instance, predicate=inspect.ismethod):
             if name.startswith('_'):
@@ -122,9 +112,7 @@
         return printables
 
     @regexp_handler(BRANCH)
-    def handle_branch(
-        self: RegexPermutationResolver, token_value: SreParseValue
-    ) -> List[str]:
+    def handle_branch(self: RegexPermutationResolver, token_value: SreParseValue) -> List[str]:
         token_value = cast(SreParseValueBranch, token_value)
         _, value = token_value
         options: Set[str] = set()
@@ -136,17 +124,13 @@
         return list(options)
 
     @regexp_handler(LITERAL)
-    def handle_literal(
-        self: RegexPermutationResolver, value: SreParseValue
-    ) -> List[str]:
+    def handle_literal(self: RegexPermutationResolver, value: SreParseValue) -> List[str]:
         value = cast(int, value)
 
         return [chr(value)]
 
     @regexp_handler(MAX_REPEAT)
-    def handle_max_repeat(
-        self: RegexPermutationResolver, value: SreParseValue
-    ) -> List[str]:
+    def handle_max_repeat(self: RegexPermutationResolver, value: SreParseValue) -> List[str]:
         minimum, maximum, subpattern = cast(SreParseValueMaxRepeat, value)
 
         if maximum > 5000:
@@ -155,9 +139,7 @@
         values: List[Generator[List[str], None, None]] = []
 
         for sub_token, sub_value in subpattern:  # type: ignore
-            options = self.handle_token(
-                cast(SreNamedIntConstant, sub_token), cast(SreParseValue, sub_value)
-            )
+            options = self.handle_token(cast(SreNamedIntConstant, sub_token), cast(SreParseValue, sub_value))
 
             for x in range(minimum, maximum + 1):
                 joined = self.cartesian_join([options] * x)
@@ -166,9 +148,7 @@
         return [''.join(it) for it in itertools.chain(*values)]
 
     @regexp_handler(SUBPATTERN)
-    def handle_subpattern(
-        self: RegexPermutationResolver, value: SreParseValue
-    ) -> List[str]:
+    def handle_subpattern(self: RegexPermutationResolver, value: SreParseValue) -> List[str]:
         tokens = cast(SreParseValueSubpattern, value)[-1]
         return list(self.permute_tokens(tokens))
 
